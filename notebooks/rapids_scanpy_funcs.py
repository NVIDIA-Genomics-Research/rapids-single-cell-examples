#
# Copyright (c) 2020, NVIDIA CORPORATION.
#
# Licensed under the Apache License, Version 2.0 (the "License");
# you may not use this file except in compliance with the License.
# You may obtain a copy of the License at
#
#     http://www.apache.org/licenses/LICENSE-2.0
#
# Unless required by applicable law or agreed to in writing, software
# distributed under the License is distributed on an "AS IS" BASIS,
# WITHOUT WARRANTIES OR CONDITIONS OF ANY KIND, either express or implied.
# See the License for the specific language governing permissions and
# limitations under the License.
#

import cupy as cp
import cudf
import cugraph

import numpy as np
import pandas as pd
import scipy
import math
import warnings

<<<<<<< HEAD
from cuml.linear_model import LinearRegression
from cuml.preprocessing import StandardScaler


def scale(normalized, max_value=10):
    """
    Scales matrix to unit variance and clips values

    Parameters
    ----------

    normalized : cupy.ndarray or numpy.ndarray of shape (n_cells, n_genes)
                 Matrix to scale
    max_value : int
                After scaling matrix to unit variance,
                values will be clipped to this number
                of std deviations.

    Return
    ------

    normalized : cupy.ndarray of shape (n_cells, n_genes)
        Dense normalized matrix
    """

    scaled = StandardScaler().fit_transform(normalized)
    
    return scaled.clip(a_max=max_value)
=======
import h5py
from statsmodels import robust

from cuml.linear_model import LinearRegression
>>>>>>> c4a24ce8


def _regress_out_chunk(X, y):
    """
    Performs a data_chunk.shape[1] number of local linear regressions,
    replacing the data in the original chunk w/ the regressed result.

    Parameters
    ----------

    X : cupy.ndarray of shape (n_cells, 3)
        Matrix of regressors

    y : cupy.ndarray or cupy.sparse.spmatrix of shape (n_cells,)
        containing a single column of the cellxgene matrix

    Returns
    -------

    dense_mat : cupy.ndarray of shape (n_cells,)
        Adjusted column
    """
    if cp.sparse.issparse(y):
        y = y.todense()
    
    lr = LinearRegression(fit_intercept=False, output_type="cupy")
    lr.fit(X, y, convert_dtype=True)
    return y.reshape(y.shape[0],) - lr.predict(X).reshape(y.shape[0])
    

def normalize_total(csr_arr, target_sum):
    """
    Normalizes rows in matrix so they sum to `target_sum`

    Parameters
    ----------

    csr_arr : cupy.sparse.csr_matrix of shape (n_cells, n_genes)
        Matrix to normalize

    target_sum : int
        Each row will be normalized to sum to this value

    Returns
    -------

    csr_arr : cupy.sparse.csr_arr of shape (n_cells, n_genes)
        Normalized sparse matrix
    """
    
    mul_kernel = cp.RawKernel(r'''
    extern "C" __global__
    void mul_kernel(const int *indptr, float *data, 
                    int nrows, int tsum) {
        int row = blockDim.x * blockIdx.x + threadIdx.x;
        
        if(row >= nrows)
            return;
        
        float scale = 0.0;
        int start_idx = indptr[row];
        int stop_idx = indptr[row+1];

        for(int i = start_idx; i < stop_idx; i++)
            scale += data[i];

        if(scale > 0.0) {
            scale = tsum / scale;
            for(int i = start_idx; i < stop_idx; i++)
                data[i] *= scale;
        }
    }
    ''', 'mul_kernel')
    
    mul_kernel((math.ceil(csr_arr.shape[0] / 32.0),), (32,),
               (csr_arr.indptr,
                csr_arr.data,
                csr_arr.shape[0],
               int(target_sum)))
    
    return csr_arr


def regress_out(normalized, n_counts, percent_mito, verbose=False):

    """
    Use linear regression to adjust for the effects of unwanted noise
    and variation.

    Parameters
    ----------

    normalized : cupy.sparse.csc_matrix of shape (n_cells, n_genes)
        The matrix to adjust. The adjustment will be performed over
        the columns.

    n_counts : cupy.ndarray of shape (n_cells,)
        Number of genes for each cell

    percent_mito : cupy.ndarray of shape (n_cells,)
        Percentage of genes that each cell needs to adjust for

    verbose : bool
        Print debugging information

    Returns
    -------

    outputs : cupy.ndarray
        Adjusted matrix
    """

    regressors = cp.ones((n_counts.shape[0]*3)).reshape((n_counts.shape[0], 3), order="F")

    regressors[:, 1] = n_counts
    regressors[:, 2] = percent_mito
    
    outputs = cp.empty(normalized.shape, dtype=normalized.dtype, order="F")
    
    if n_counts.shape[0] < 100000:
        normalized = normalized.todense()
    
    for i in range(normalized.shape[1]):
        if verbose and i % 500 == 0:
            print("Regressed %s out of %s" %(i, normalized.shape[1]))
        X = regressors
        y = normalized[:,i]
        outputs[:, i] = _regress_out_chunk(X, y)
    
    return outputs


def filter_cells(sparse_gpu_array, min_genes, max_genes, rows_per_batch=10000, barcodes=None):
    """
    Filter cells that have genes greater than a max number of genes or less than
    a minimum number of genes.

    Parameters
    ----------

    sparse_gpu_array : cupy.sparse.csr_matrix of shape (n_cells, n_genes)
        CSR matrix to filter

    min_genes : int
        Lower bound on number of genes to keep

    max_genes : int
        Upper bound on number of genes to keep

    rows_per_batch : int
        Batch size to use for filtering. This can be adjusted for performance
        to trade-off memory use.

    barcodes : series
        cudf series containing cell barcodes.

    Returns
    -------

    filtered : scipy.sparse.csr_matrix of shape (n_cells, n_genes)
        Matrix on host with filtered cells

    barcodes : If barcodes are provided, also returns a series of 
        filtered barcodes.
    """

    n_batches = math.ceil(sparse_gpu_array.shape[0] / rows_per_batch)
    filtered_list = []
    barcodes_batch = None
    for batch in range(n_batches):
        batch_size = rows_per_batch
        start_idx = batch * batch_size
        stop_idx = min(batch * batch_size + batch_size, sparse_gpu_array.shape[0])
        arr_batch = sparse_gpu_array[start_idx:stop_idx]
        if barcodes is not None:
            barcodes_batch = barcodes[start_idx:stop_idx]
        filtered_list.append(_filter_cells(arr_batch, 
                                            min_genes=min_genes, 
                                            max_genes=max_genes, 
                                            barcodes=barcodes_batch))

    if barcodes is None:
        return scipy.sparse.vstack(filtered_list)
    else:
        filtered_data = [x[0] for x in filtered_list]
        filtered_barcodes = [x[1] for x in filtered_list]
        filtered_barcodes = cudf.concat(filtered_barcodes)
        return scipy.sparse.vstack(filtered_data), filtered_barcodes.reset_index(drop=True)


def _filter_cells(sparse_gpu_array, min_genes, max_genes, barcodes=None):
    degrees = cp.diff(sparse_gpu_array.indptr)
    query = ((min_genes <= degrees) & (degrees <= max_genes)).ravel()
    query = query.get()
    if barcodes is None:
        return sparse_gpu_array.get()[query]
    else:
        return sparse_gpu_array.get()[query], barcodes[query]


def filter_genes(sparse_gpu_array, genes_idx, min_cells=0):
    """
    Filters out genes that contain less than a specified number of cells

    Parameters
    ----------

    sparse_gpu_array : scipy.sparse.csr_matrix of shape (n_cells, n_genes)
        CSR Matrix to filter

    genes_idx : cudf.Series or pandas.Series of size (n_genes,)
        Current index of genes. These must map to the indices in sparse_gpu_array

    min_cells : int
        Genes containing a number of cells below this value will be filtered
    """
    thr = np.asarray(sparse_gpu_array.sum(axis=0) >= min_cells).ravel()
    filtered_genes = cp.sparse.csr_matrix(sparse_gpu_array[:, thr])
    genes_idx = genes_idx[np.where(thr)[0]]
    
    return filtered_genes, genes_idx.reset_index(drop=True)


def select_groups(labels, groups_order_subset='all'):
    adata_obs_key = labels
    groups_order = labels.cat.categories
    groups_masks = cp.zeros(
        (len(labels.cat.categories), len(labels.cat.codes)), dtype=bool
    )
    for iname, name in enumerate(labels.cat.categories.to_pandas()):
        # if the name is not found, fallback to index retrieval
        if labels.cat.categories[iname] in labels.cat.codes:
            mask = labels.cat.categories[iname] == labels.cat.codes
        else:
            mask = iname == labels.cat.codes
        groups_masks[iname] = mask.values
    groups_ids = list(range(len(groups_order)))
    if groups_order_subset != 'all':
        groups_ids = []
        for name in groups_order_subset:
            groups_ids.append(
                cp.where(cp.array(labels.cat.categories.to_array().astype("int32")) == int(name))[0][0]
            )
        if len(groups_ids) == 0:
            # fallback to index retrieval
            groups_ids = cp.where(
                cp.in1d(
                    cp.arange(len(labels.cat.categories)).astype(str),
                    cp.array(groups_order_subset),
                )
            )[0]
            
        groups_ids = [groups_id.item() for groups_id in groups_ids]
        groups_masks = groups_masks[groups_ids]
        groups_order_subset = labels.cat.categories[groups_ids].to_array().astype(int)
    else:
        groups_order_subset = groups_order.to_array()
    return groups_order_subset, groups_masks


def rank_genes_groups(
    X,
    labels,  # louvain results
    var_names,
    groups=None,
    reference='rest',
    n_genes=100,
    **kwds,
):

    """
    Rank genes for characterizing groups.

    Parameters
    ----------

    X : cupy.ndarray of shape (n_cells, n_genes)
        The cellxgene matrix to rank genes

    labels : cudf.Series of size (n_cells,)
        Observations groupings to consider

    var_names : cudf.Series of size (n_genes,)
        Names of genes in X

    groups : Iterable[str] (default: 'all')
        Subset of groups, e.g. ['g1', 'g2', 'g3'], to which comparison
        shall be restricted, or 'all' (default), for all groups.

    reference : str (default: 'rest')
        If 'rest', compare each group to the union of the rest of the group.
        If a group identifier, compare with respect to this group.

    n_genes : int (default: 100)
        The number of genes that appear in the returned tables.
    """

    #### Wherever we see "adata.obs[groupby], we should just replace w/ the groups"
        
    # for clarity, rename variable
    if groups == 'all':
        groups_order = 'all'
    elif isinstance(groups, (str, int)):
        raise ValueError('Specify a sequence of groups')
    else:
        groups_order = list(groups)
        if isinstance(groups_order[0], int):
            groups_order = [str(n) for n in groups_order]
        if reference != 'rest' and reference not in set(groups_order):
            groups_order += [reference]
    if (
        reference != 'rest'
        and reference not in set(labels.cat.categories)
    ):
        cats = labels.cat.categories.tolist()
        raise ValueError(
            f'reference = {reference} needs to be one of groupby = {cats}.'
        )

    groups_order, groups_masks = select_groups(labels, groups_order)
    
    original_reference = reference
    
    n_vars = len(var_names)

    # for clarity, rename variable
    n_genes_user = n_genes
    # make sure indices are not OoB in case there are less genes than n_genes
    if n_genes_user > X.shape[1]:
        n_genes_user = X.shape[1]
    # in the following, n_genes is simply another name for the total number of genes
    n_genes = X.shape[1]

    n_groups = groups_masks.shape[0]
    ns = cp.zeros(n_groups, dtype=int)
    for imask, mask in enumerate(groups_masks):
        ns[imask] = cp.where(mask)[0].size
    if reference != 'rest':
        ireference = cp.where(groups_order == reference)[0][0]
    reference_indices = cp.arange(n_vars, dtype=int)

    rankings_gene_scores = []
    rankings_gene_names = []

    # Perform LogReg
        
    # if reference is not set, then the groups listed will be compared to the rest
    # if reference is set, then the groups listed will be compared only to the other groups listed
    from cuml.linear_model import LogisticRegression
    reference = groups_order[0]
    if len(groups) == 1:
        raise Exception('Cannot perform logistic regression on a single cluster.')
<<<<<<< HEAD
        
    grouping_mask = labels.astype('int').isin(cudf.Series(groups_order).astype('int'))
=======
    grouping_mask = labels.isin(cudf.Series(groups_order))
>>>>>>> c4a24ce8
    grouping = labels.loc[grouping_mask]
    
    X = X[grouping_mask.values, :]  # Indexing with a series causes issues, possibly segfault
    y = labels.loc[grouping]
    
    clf = LogisticRegression(**kwds)
    clf.fit(X.get(), grouping.to_array().astype('float32'))
    scores_all = cp.array(clf.coef_).T
    
    for igroup, group in enumerate(groups_order):
        if len(groups_order) <= 2:  # binary logistic regression
            scores = scores_all[0]
        else:
            scores = scores_all[igroup]

        partition = cp.argpartition(scores, -n_genes_user)[-n_genes_user:]
        partial_indices = cp.argsort(scores[partition])[::-1]
        global_indices = reference_indices[partition][partial_indices]
        rankings_gene_scores.append(scores[global_indices].get())  ## Shouldn't need to take this off device
        rankings_gene_names.append(var_names[global_indices].to_pandas())
        if len(groups_order) <= 2:
            break

    groups_order_save = [str(g) for g in groups_order]
    if (len(groups) == 2):
        groups_order_save = [g for g in groups_order if g != reference]
            
    scores = np.rec.fromarrays(
        [n for n in rankings_gene_scores],
        dtype=[(rn, 'float32') for rn in groups_order_save],
    )
    
    names = np.rec.fromarrays(
        [n for n in rankings_gene_names],
        dtype=[(rn, 'U50') for rn in groups_order_save],
    )
        
    return scores, names, original_reference


def leiden(adata, resolution=1.0):
    """
    Performs Leiden Clustering using cuGraph

    Parameters
    ----------

    adata : annData object with 'neighbors' field.
       
    resolution : float, optional (default: 1)
        A parameter value controlling the coarseness of the clustering.
        Higher values lead to more clusters.

    """
    # Adjacency graph
    adjacency = adata.obsp['connectivities']
    offsets = cudf.Series(adjacency.indptr)
    indices = cudf.Series(adjacency.indices)
    g = cugraph.Graph()
    if hasattr(g, 'add_adj_list'):
        g.add_adj_list(offsets, indices, None)
    else:
        g.from_cudf_adjlist(offsets, indices, None)
    
    # Cluster
    leiden_parts, _ = cugraph.leiden(g,resolution = resolution)
    
    # Format output
    clusters = leiden_parts.to_pandas().sort_values('vertex')[['partition']].to_numpy().ravel()
    clusters = pd.Categorical(clusters)
    
    return clusters


def _cellranger_hvg(mean, mean_sq, genes, n_cells, n_top_genes):

    mean[mean == 0] = 1e-12
    variance = mean_sq - mean ** 2
    variance *= len(genes) / (n_cells - 1)
    dispersion = variance / mean

    df = pd.DataFrame()
    # Note - can be replaced with cudf once 'cut' is added in 21.08
    df['genes'] = genes.to_array()
    df['means'] = mean.tolist()
    df['dispersions'] = dispersion.tolist()
    df['mean_bin'] = pd.cut(
        df['means'],
        np.r_[-np.inf, np.percentile(df['means'], np.arange(10, 105, 5)), np.inf],
    )

    disp_grouped = df.groupby('mean_bin')['dispersions']
    disp_median_bin = disp_grouped.median()
    
    with warnings.catch_warnings():
        warnings.simplefilter('ignore')
        disp_mad_bin = disp_grouped.apply(robust.mad)
        df['dispersions_norm'] = (
            df['dispersions'].values - disp_median_bin[df['mean_bin'].values].values
        ) / disp_mad_bin[df['mean_bin'].values].values

    dispersion_norm = df['dispersions_norm'].values
    dispersion_norm = dispersion_norm[~np.isnan(dispersion_norm)]
    dispersion_norm[::-1].sort()

    if n_top_genes is None:
        n_top_genes = genes.shape[0] // 10

    if n_top_genes > df.shape[0]:
        n_top_genes = df.shape[0]

    disp_cut_off = dispersion_norm[n_top_genes - 1]
    variable_genes = np.nan_to_num(df['dispersions_norm'].values) >= disp_cut_off
    return variable_genes



def highly_variable_genes(sparse_gpu_array, genes, n_top_genes=None):
    """
    Identifies highly variable genes using the 'cellranger' method.
    
    Parameters
    ----------
    
    sparse_gpu_array : scipy.sparse.csr_matrix of shape (n_cells, n_genes)
    
    genes : cudf series containing genes
    
    n_top_genes : number of variable genes
    """

    n_cells = sparse_gpu_array.shape[0]
    mean = sparse_gpu_array.sum(axis=0).flatten() / n_cells
    mean_sq = sparse_gpu_array.multiply(sparse_gpu_array).sum(axis=0).flatten() / n_cells
    variable_genes = _cellranger_hvg(mean, mean_sq, genes, n_cells, n_top_genes)
    
    return variable_genes


def preprocess_in_batches(input_file, markers, min_genes_per_cell=200, max_genes_per_cell=6000, 
                          min_cells_per_gene=1, target_sum=1e4, n_top_genes=5000):

    _data = '/X/data'
    _index = '/X/indices'
    _indptr = '/X/indptr'
    _genes = '/var/_index'

    cell_batch_size = 100000
    gene_batch_size = 2000
    
    batches = []
    mean = []
    mean_sq = []
    
    # Get data from h5 file
    print("Calculating data size.")
    with h5py.File(input_file, 'r') as h5f:
        indptrs = h5f[_indptr]
        indices = cp.array(h5f[_index])
        genes = cudf.Series(h5f[_genes], dtype=cp.dtype('object'))
        n_cells = indptrs.shape[0] - 1

    # Get indices of genes to filter
    print("Identifying genes to filter.")
    gene_query = (cp.bincount(indices) >= min_cells_per_gene)
    genes_filtered = genes[gene_query].reset_index(drop=True)

    print("Filtering and normalizing data")
    # Batch by cells and filter, normalize and log transform each batch
    n_cells_filtered = 0
    for batch_start in range(0, n_cells, cell_batch_size):
        # Get batch indices
        with h5py.File(input_file, 'r') as h5f:
            indptrs = h5f[_indptr]
            actual_batch_size = min(cell_batch_size, n_cells - batch_start)
            batch_end = batch_start + actual_batch_size
            start_ptr = indptrs[batch_start]
            end_ptr = indptrs[batch_end]

            # Read data and index of batch from hdf5
            sub_data = cp.array(h5f[_data][start_ptr:end_ptr])
            sub_indices = cp.array(h5f[_index][start_ptr:end_ptr])

            # recompute the row pointer for the partial dataset
            sub_indptrs  = cp.array(indptrs[batch_start:(batch_end + 1)])
            sub_indptrs = sub_indptrs - sub_indptrs[0]

        # Reconstruct partial sparse array
        partial_sparse_array = cp.sparse.csr_matrix(
            (sub_data, sub_indices, sub_indptrs),
            shape=(batch_end - batch_start, len(genes)))

        # Filter cells in the batch
        degrees = cp.diff(partial_sparse_array.indptr)
        query = ((min_genes_per_cell <= degrees) & (degrees <= max_genes_per_cell))
        n_cells_filtered += sum(query)
        partial_sparse_array = partial_sparse_array[query]
    
        # Filter genes
        partial_sparse_array = partial_sparse_array[:, gene_query]
    
        # Normalize
        partial_sparse_array = normalize_total(partial_sparse_array, target_sum=target_sum)

        # Log transform
        batches.append(partial_sparse_array.log1p())

    print("Calculating highly variable genes.")
    # Batch across genes to calculate gene-wise dispersions
    for batch_start in range(0, len(genes_filtered), gene_batch_size):
        # Get batch indices
        actual_batch_size = min(gene_batch_size, len(genes_filtered) - batch_start)
        batch_end = batch_start + actual_batch_size
    
        partial_sparse_array = cp.sparse.vstack([x[:, batch_start:batch_end] for x in batches])

        # Calculate sum per gene
        partial_mean = partial_sparse_array.sum(axis=0) / partial_sparse_array.shape[0]
        mean.append(partial_mean)

        # Calculate sq sum per gene - can batch across genes
        partial_sparse_array = partial_sparse_array.multiply(partial_sparse_array)
        partial_mean_sq = partial_sparse_array.sum(axis=0) / partial_sparse_array.shape[0]
        mean_sq.append(partial_mean_sq)
    
    mean = cp.hstack(mean).ravel()
    mean_sq = cp.hstack(mean_sq).ravel()

    variable_genes = _cellranger_hvg(mean, mean_sq, genes_filtered, n_cells_filtered, n_top_genes)

    print("Storing raw marker gene expression.")
    marker_genes_raw = {
        ("%s_raw" % marker): cp.sparse.vstack([x[:, genes_filtered == marker] for x in batches]).todense().ravel()
        for marker in markers
    }

    print("Filtering highly variable genes.")
    sparse_gpu_array =  cp.sparse.vstack([partial_sparse_array[:, variable_genes] for partial_sparse_array in batches])
    genes_filtered = genes_filtered[variable_genes].reset_index(drop=True)
    
    return sparse_gpu_array, genes_filtered, marker_genes_raw<|MERGE_RESOLUTION|>--- conflicted
+++ resolved
@@ -24,7 +24,6 @@
 import math
 import warnings
 
-<<<<<<< HEAD
 from cuml.linear_model import LinearRegression
 from cuml.preprocessing import StandardScaler
 
@@ -53,12 +52,8 @@
     scaled = StandardScaler().fit_transform(normalized)
     
     return scaled.clip(a_max=max_value)
-=======
 import h5py
 from statsmodels import robust
-
-from cuml.linear_model import LinearRegression
->>>>>>> c4a24ce8
 
 
 def _regress_out_chunk(X, y):
@@ -411,12 +406,8 @@
     reference = groups_order[0]
     if len(groups) == 1:
         raise Exception('Cannot perform logistic regression on a single cluster.')
-<<<<<<< HEAD
         
     grouping_mask = labels.astype('int').isin(cudf.Series(groups_order).astype('int'))
-=======
-    grouping_mask = labels.isin(cudf.Series(groups_order))
->>>>>>> c4a24ce8
     grouping = labels.loc[grouping_mask]
     
     X = X[grouping_mask.values, :]  # Indexing with a series causes issues, possibly segfault
