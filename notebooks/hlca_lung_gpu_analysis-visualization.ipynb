--- conflicted
+++ resolved
@@ -43,11 +43,7 @@
   },
   {
    "cell_type": "code",
-<<<<<<< HEAD
-   "execution_count": 3,
-=======
-   "execution_count": null,
->>>>>>> 52ef6f3f
+   "execution_count": null,
    "metadata": {},
    "outputs": [],
    "source": [
@@ -741,13 +737,9 @@
  ],
  "metadata": {
   "kernelspec": {
-<<<<<<< HEAD
-   "display_name": "rapidgenomics",
-=======
    "display_name": "Python (rapidgenomics)",
->>>>>>> 52ef6f3f
    "language": "python",
-   "name": "rapidgenomics"
+   "name": "python3"
   },
   "language_info": {
    "codemirror_mode": {
