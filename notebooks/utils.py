import math
import numpy as np
import scipy
import pandas as pd


def pca(adata, n_components=50, train_ratio=0.35, n_batches=50, gpu=False):

    """
    Performs a batched PCA by training on the first `train_ratio` samples
    and transforming in `n_batches` number of batches.
    Parameters
    ----------
    adata : anndata.AnnData of shape (n_cells, n_genes)
        Annotated data object for which to perform PCA
    n_components : int
        Number of principal components to keep
    train_ratio : float
        Percentage of cells to use for training
    n_batches : int
        Number of batches to use for transform
    gpu : bool
        Uses Scikit-Learn for CPU (gpu=False) and RAPIDS cuML for GPU
        (gpu=True)
    """

    train_size = math.ceil(adata.X.shape[0] * train_ratio)

    if gpu:
        from cuml.decomposition import PCA
    else:
        from sklearn.decomposition import PCA

    pca = PCA(n_components=n_components).fit(adata.X[:train_size])
<<<<<<< HEAD

    embeddings = cp.zeros((adata.X.shape[0], n_components))
=======
    
    embeddings = np.zeros((adata.X.shape[0], n_components))
>>>>>>> 983e3600
    batch_size = int(embeddings.shape[0] / n_batches)
    for batch in range(n_batches):
        start_idx = batch * batch_size
        end_idx = start_idx + batch_size

        if(adata.X.shape[0] - end_idx < batch_size):
            end_idx = adata.X.shape[0]

<<<<<<< HEAD
        embeddings[start_idx:end_idx,:] = cp.asarray(pca.transform(adata.X[start_idx:end_idx]))

    if gpu:
        embeddings = embeddings.get()
=======
        embeddings[start_idx:end_idx,:] = pca.transform(adata.X[start_idx:end_idx])
>>>>>>> 983e3600

    adata.obsm["X_pca"] = embeddings
    return adata


def tf_idf(filtered_cells):
    '''
    Input: 2D numpy.ndarray or 2D sparse matrix with X[i, j] = (binary or continuous) read count for cell i, peak j
    Output: Normalized matrix, where Xp[i, j] = X[i, j] * (1 / sum_peaks(i)) * log(1 + N_cells/N_cells with peak j)
    Note that the 1 / sum_peaks(i) term isn't included in the standard NLP form of tf-idf, but other single-cell work uses it.
    '''
    inv_sums = 1 / np.array(filtered_cells.sum(axis=1)).ravel()

    peak_counts = np.array((filtered_cells > 0).sum(axis=0)).ravel()
    log_inv_peak_freq = np.log1p(filtered_cells.shape[0] / peak_counts)

    normalized = filtered_cells.multiply(inv_sums[:, np.newaxis])
    normalized = normalized.multiply(log_inv_peak_freq[np.newaxis, :])
    normalized = scipy.sparse.csr_matrix(normalized)

    return normalized


def logtf_idf(filtered_cells, pseudocount=10**5):
    '''
    Input: 2D numpy.ndarray or 2D sparse matrix with X[i, j] = (binary or continuous) read count for cell i, peak j
    Output: Normalized matrix, where Xp[i, j] = X[i, j] * log(1 + pseudocount/sum_peaks(i)) * log(1 + N_cells/N_cells with peak j)
    Pseudocount should be chosen as a similar order of magnitude as the mean number of reads per cell.
    '''
    log_inv_sums = np.log1p(pseudocount / np.array(filtered_cells.sum(axis=1)).ravel())

    peak_counts = np.array((filtered_cells > 0).sum(axis=0)).ravel()
    log_inv_peak_freq = np.log1p(filtered_cells.shape[0] / peak_counts)

    normalized = filtered_cells.multiply(log_inv_sums[:, np.newaxis])
    normalized = normalized.multiply(log_inv_peak_freq[np.newaxis, :])
    normalized = scipy.sparse.csr_matrix(normalized)

    return normalized


def overlap(gene, fragment, upstream=10000, downstream=0):
    '''
    Checks if a genomic interval ('fragment') overlaps a gene, or some number of bases upstream/downstream
    of that gene.
    '''
    if gene[3] == 'rev':
        t = upstream
        upstream = downstream
        downstream = t
    if gene[0] != fragment[0]: # check chromosome
        return False
    if gene[2] + downstream >= fragment[1] and gene[1] - upstream <= fragment[1]: # peak start in gene
        return True
    if gene[2] + downstream >= fragment[2] and gene[1] - upstream <= fragment[2]: # peak end in gene
        return True
    if gene[1] - upstream >= fragment[1] and gene[2] + downstream <= fragment[2]: # gene entirely within peak
        return True


def filter_peaks(adata, n_top_peaks):
    '''
    Retains the top N most frequent peaks in the count matrix.
    '''
    peak_occurrences = np.sum(adata.X > 0, axis=0)
    peak_frequency = np.array(peak_occurrences / adata.X.shape[0]).flatten()
    frequent_peak_idxs = np.argsort(peak_frequency)
    use = frequent_peak_idxs[-n_top_peaks : ]
    return adata[:, use]
<|MERGE_RESOLUTION|>--- conflicted
+++ resolved
@@ -32,13 +32,8 @@
         from sklearn.decomposition import PCA
 
     pca = PCA(n_components=n_components).fit(adata.X[:train_size])
-<<<<<<< HEAD
-
-    embeddings = cp.zeros((adata.X.shape[0], n_components))
-=======
     
     embeddings = np.zeros((adata.X.shape[0], n_components))
->>>>>>> 983e3600
     batch_size = int(embeddings.shape[0] / n_batches)
     for batch in range(n_batches):
         start_idx = batch * batch_size
@@ -47,14 +42,7 @@
         if(adata.X.shape[0] - end_idx < batch_size):
             end_idx = adata.X.shape[0]
 
-<<<<<<< HEAD
-        embeddings[start_idx:end_idx,:] = cp.asarray(pca.transform(adata.X[start_idx:end_idx]))
-
-    if gpu:
-        embeddings = embeddings.get()
-=======
         embeddings[start_idx:end_idx,:] = pca.transform(adata.X[start_idx:end_idx])
->>>>>>> 983e3600
 
     adata.obsm["X_pca"] = embeddings
     return adata
