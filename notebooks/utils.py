import math
import numpy as np
import scipy

def pca(adata, n_components=50, train_ratio=0.35, n_batches=50, gpu=False):

    """
    Performs a batched PCA by training on the first `train_ratio` samples
    and transforming in `n_batches` number of batches.

    Parameters
    ----------

    adata : anndata.AnnData of shape (n_cells, n_genes)
        Annotated data object for which to perform PCA

    n_components : int
        Number of principal components to keep

    train_ratio : float
        Percentage of cells to use for training

    n_batches : int
        Number of batches to use for transform

    gpu : bool
        Uses Scikit-Learn for CPU (gpu=False) and RAPIDS cuML for GPU
        (gpu=True)
    """

    train_size = math.ceil(adata.X.shape[0] * train_ratio)

    if gpu:
<<<<<<< HEAD
        from cuml.decomposition import IncrementalPCA
        import cupy as cp
    else:
        from sklearn.decomposition import IncrementalPCA
        import numpy as cp

=======
        from cuml.decomposition import PCA
    else:
        from sklearn.decomposition import PCA

    pca = PCA(n_components=n_components).fit(adata.X[:train_size])
    
    embeddings = np.zeros((adata.X.shape[0], n_components))
>>>>>>> c4a24ce8
    batch_size = int(embeddings.shape[0] / n_batches)
    pca = IncrementalPCA(n_components=n_components, batch_size=batch_size).fit(adata.X[:train_size])

<<<<<<< HEAD
    embeddings = pca.fit_transform(adata.X)
        
    if gpu:
        embeddings = embeddings.get()
=======
        embeddings[start_idx:end_idx,:] = pca.transform(adata.X[start_idx:end_idx])
>>>>>>> c4a24ce8

    adata.obsm["X_pca"] = embeddings
    return adata


def tf_idf(filtered_cells):
    '''
    Input: 2D numpy.ndarray or 2D sparse matrix with X[i, j] = (binary or continuous) read count for cell i, peak j
    Output: Normalized matrix, where Xp[i, j] = X[i, j] * (1 / sum_peaks(i)) * log(1 + N_cells/N_cells with peak j)
    Note that the 1 / sum_peaks(i) term isn't included in the standard NLP form of tf-idf, but other single-cell work uses it.
    '''
    inv_sums = 1 / np.array(filtered_cells.sum(axis=1)).ravel()
    
    peak_counts = np.array((filtered_cells > 0).sum(axis=0)).ravel()
    log_inv_peak_freq = np.log1p(filtered_cells.shape[0] / peak_counts)
    
    normalized = filtered_cells.multiply(inv_sums[:, np.newaxis])
    normalized = normalized.multiply(log_inv_peak_freq[np.newaxis, :])
    normalized = scipy.sparse.csr_matrix(normalized)
    
    return normalized


def logtf_idf(filtered_cells, pseudocount=10**5):
    '''
    Input: 2D numpy.ndarray or 2D sparse matrix with X[i, j] = (binary or continuous) read count for cell i, peak j
    Output: Normalized matrix, where Xp[i, j] = X[i, j] * log(1 + pseudocount/sum_peaks(i)) * log(1 + N_cells/N_cells with peak j)
    Pseudocount should be chosen as a similar order of magnitude as the mean number of reads per cell.
    ''' 
    log_inv_sums = np.log1p(pseudocount / np.array(filtered_cells.sum(axis=1)).ravel())
    
    peak_counts = np.array((filtered_cells > 0).sum(axis=0)).ravel()
    log_inv_peak_freq = np.log1p(filtered_cells.shape[0] / peak_counts)
    
    normalized = filtered_cells.multiply(log_inv_sums[:, np.newaxis])
    normalized = normalized.multiply(log_inv_peak_freq[np.newaxis, :])
    normalized = scipy.sparse.csr_matrix(normalized)
    
    return normalized


def overlap(gene, fragment, upstream=10000, downstream=0):
    '''
    Checks if a genomic interval ('fragment') overlaps a gene, or some number of bases upstream/downstream
    of that gene.
    '''
    if gene[3] == 'rev':
        t = upstream
        upstream = downstream
        downstream = t
    if gene[0] != fragment[0]: # check chromosome
        return False
    if gene[2] + downstream >= fragment[1] and gene[1] - upstream <= fragment[1]: # peak start in gene
        return True
    if gene[2] + downstream >= fragment[2] and gene[1] - upstream <= fragment[2]: # peak end in gene
        return True
    if gene[1] - upstream >= fragment[1] and gene[2] + downstream <= fragment[2]: # gene entirely within peak
        return True


def filter_peaks(adata, n_top_peaks):
    '''
    Retains the top N most frequent peaks in the count matrix.
    '''
    peak_occurrences = np.sum(adata.X > 0, axis=0)
    peak_frequency = np.array(peak_occurrences / adata.X.shape[0]).flatten()
    frequent_peak_idxs = np.argsort(peak_frequency)
    use = frequent_peak_idxs[-n_top_peaks : ]
    return adata[:, use]<|MERGE_RESOLUTION|>--- conflicted
+++ resolved
@@ -31,33 +31,19 @@
     train_size = math.ceil(adata.X.shape[0] * train_ratio)
 
     if gpu:
-<<<<<<< HEAD
         from cuml.decomposition import IncrementalPCA
         import cupy as cp
     else:
         from sklearn.decomposition import IncrementalPCA
         import numpy as cp
 
-=======
-        from cuml.decomposition import PCA
-    else:
-        from sklearn.decomposition import PCA
-
-    pca = PCA(n_components=n_components).fit(adata.X[:train_size])
-    
-    embeddings = np.zeros((adata.X.shape[0], n_components))
->>>>>>> c4a24ce8
     batch_size = int(embeddings.shape[0] / n_batches)
     pca = IncrementalPCA(n_components=n_components, batch_size=batch_size).fit(adata.X[:train_size])
 
-<<<<<<< HEAD
     embeddings = pca.fit_transform(adata.X)
         
     if gpu:
         embeddings = embeddings.get()
-=======
-        embeddings[start_idx:end_idx,:] = pca.transform(adata.X[start_idx:end_idx])
->>>>>>> c4a24ce8
 
     adata.obsm["X_pca"] = embeddings
     return adata
